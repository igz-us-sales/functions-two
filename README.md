--- conflicted
+++ resolved
@@ -5,10 +5,8 @@
 it is expected that contributors follow certain guidelines/protocols (please chip-in).
 
 ## Functions
-
 | function | kind | description | categories |
 | --- | --- | --- | --- |
-<<<<<<< HEAD
 | [aggregate](aggregate/aggregate.ipynb) | job | Rolling aggregation over Metrics and Lables according to specifications | data-prep |
 | [arc-to-parquet](arc_to_parquet/arc_to_parquet.ipynb) | job | retrieve remote archive, open and save as parquet | data-movement, utils |
 | [bert-embeddings](bert_embeddings/bert_embeddings.ipynb) | nuclio | Get BERT based embeddings for given text | NLP, BERT, embeddings |
@@ -48,50 +46,4 @@
 | [xgb-custom](xgb_custom/xgb_custom.ipynb) | job | train an xgboost model using the low-level api | analysis |
 | [xgb-serving](xgb_serving/xgb_serving.ipynb) | nuclio | xgboost test data classification server | serving, ml |
 | [xgb-test](xgb_test/xgb_test.ipynb) | job | test a classifier using held-out or new data | ml, test |
-| [xgb-trainer](xgb_trainer/xgb_trainer.ipynb) | job | train multiple model types using xgboost | training, ml, experimental |
-=======
-| [aggregate](/home/michaell/projects/functions/aggregate/aggregate.ipynb) | job | Rolling aggregation over Metrics and Lables according to specifications | data-prep |
-| [arc-to-parquet](/home/michaell/projects/functions/arc_to_parquet/arc_to_parquet.ipynb) | job | retrieve remote archive, open and save as parquet | data-movement, utils |
-| [bert-embeddings](/home/michaell/projects/functions/bert_embeddings/bert_embeddings.ipynb) | nuclio | Get BERT based embeddings for given text | NLP, BERT, embeddings |
-| [churn-server](/home/michaell/projects/functions/churn_server/churn_server.ipynb) | serving | churn classification and predictor | serving, ml |
-| [concept-drift](/home/michaell/projects/functions/concept_drift/concept_drift.ipynb) | job | Deploy a streaming Concept Drift detector on a labeled stream | ml, serve |
-| [concept-drift-streaming](/home/michaell/projects/functions/concept_drift_streaming/concept_drift_streaming.ipynb) | nuclio | Deploy a streaming Concept Drift detector on a labeled stream. the nuclio part of the concept_drift function | ml, serve |
-| [coxph-test](/home/michaell/projects/functions/coxph_test/coxph_test.ipynb) | job | Test cox proportional hazards model | ml, test |
-| [coxph-trainer](/home/michaell/projects/functions/coxph_trainer/coxph_trainer.ipynb) | job | cox proportional hazards, kaplan meier plots | training, ml |
-| [describe](/home/michaell/projects/functions/describe/describe.ipynb) | job | describe and visualizes dataset stats | analysis |
-| [describe-dask](/home/michaell/projects/functions/describe_dask/describe_dask.ipynb) | job | describe and visualizes dataset stats | analysis |
-| [describe-spark](/home/michaell/projects/functions/describe_spark/describe_spark.ipynb) | job |  |  |
-| [feature-perms](/home/michaell/projects/functions/feature_perms/feature_perms.ipynb) | job | estimate feature importances using permutations | analysis |
-| [feature-selection](/home/michaell/projects/functions/feature_selection/feature_selection.ipynb) | job | Select features through multiple Statistical and Model filters | data-prep, ml |
-| [gen-class-data](/home/michaell/projects/functions/gen_class_data/gen_class_data.ipynb) | job | Create a binary classification sample dataset and save. | data-prep |
-| [github-utils](/home/michaell/projects/functions/github_utils/github_utils.ipynb) | job | add comments to github pull request | notifications, utils |
-| [load-dask](/home/michaell/projects/functions/load_dask/load_dask.ipynb) | dask | load dask cluster with data | data-movement, utils |
-| [load-dataset](/home/michaell/projects/functions/load_dataset/load_dataset.ipynb) | job | load a toy dataset from scikit-learn | data-source, ml |
-| [model-monitoring-batch](/home/michaell/projects/functions/model_monitoring_batch/model_monitoring_batch.ipynb) | job |  |  |
-| [model-monitoring-stream](/home/michaell/projects/functions/model_monitoring_stream/model_monitoring_stream.ipynb) | nuclio |  |  |
-| [model-server](/home/michaell/projects/functions/model_server/model_server.ipynb) | nuclio | generic sklearn model server | serving, ml |
-| [model-server-tester](/home/michaell/projects/functions/model_server_tester/model_server_tester.ipynb) | job | test model servers | ml, test |
-| [open-archive](/home/michaell/projects/functions/open_archive/open_archive.ipynb) | job | Open a file/object archive into a target directory | data-movement, utils |
-| [pandas-profiling-report](/home/michaell/projects/functions/pandas_profiling_report/pandas_profiling_report.ipynb) | job | Create Pandas Profiling Report from Dataset | analysis |
-| [project-runner](/home/michaell/projects/functions/project_runner/project_runner.ipynb) | nuclio | Nuclio based - Cron scheduler for running your MLRun projects | utils |
-| [rnn-serving](/home/michaell/projects/functions/rnn_serving/rnn_serving.ipynb) | serving | deploy an rnn based stock analysis model server. | model-serving |
-| [send-email](/home/michaell/projects/functions/send_email/send_email.ipynb) | job | Send Email messages through SMTP server | notifications |
-| [sentiment-analysis-serving](/home/michaell/projects/functions/sentiment_analysis_serving/sentiment_analysis_serving.ipynb) | serving | BERT based sentiment classification model | serving, NLP, BERT, sentiment analysis |
-| [sklearn-classifier](/home/michaell/projects/functions/sklearn_classifier/sklearn_classifier.ipynb) | job | train any classifier using scikit-learn's API | ml, training |
-| [sklearn-classifier-dask](/home/michaell/projects/functions/sklearn_classifier_dask/sklearn_classifier_dask.ipynb) | job | train any classifier using scikit-learn's API over Dask | ml, training, dask |
-| [slack-notify](/home/michaell/projects/functions/slack_notify/slack_notify.ipynb) | job | Send Slack notification | ops |
-| [spark-submit](/home/michaell/projects/functions/spark_submit/spark_submit.ipynb) | job |  |  |
-| [sql-to-file](/home/michaell/projects/functions/sql_to_file/sql_to_file.ipynb) | job | SQL To File - Ingest data using SQL query | data-prep |
-| [stream-to-parquet](/home/michaell/projects/functions/stream_to_parquet/stream_to_parquet.ipynb) | nuclio | Saves a stream to Parquet and can lunch drift detection task on it | ml, serve |
-| [test-classifier](/home/michaell/projects/functions/test_classifier/test_classifier.ipynb) | job | test a classifier using held-out or new data | ml, test |
-| [tf1-serving](/home/michaell/projects/functions/tf1_serving/tf1_serving.ipynb) | nuclio | tf1 image classification server | serving, dl |
-| [tf2-serving](/home/michaell/projects/functions/tf2_serving/tf2_serving.ipynb) | nuclio | tf2 image classification server | serving, dl |
-| [tf2-serving-v2](/home/michaell/projects/functions/tf2_serving_v2/tf2_serving_v2.ipynb) | serving | tf2 image classification server v2 | serving, dl |
-| [v2-model-server](/home/michaell/projects/functions/v2_model_server/v2_model_server.ipynb) | serving | generic sklearn model server | serving, ml |
-| [v2-model-tester](/home/michaell/projects/functions/v2_model_tester/v2_model_tester.ipynb) | job | test v2 model servers | ml, test |
-| [virtual-drift](/home/michaell/projects/functions/virtual_drift/virtual_drift.ipynb) | job | Compute drift magnitude between Time-Samples T and U | ml, serve, concept-drift |
-| [xgb-custom](/home/michaell/projects/functions/xgb_custom/xgb_custom.ipynb) | job | simulate data with outliers. | model-testing |
-| [xgb-serving](/home/michaell/projects/functions/xgb_serving/xgb_serving.ipynb) | nuclio | xgboost test data classification server | serving, ml |
-| [xgb-test](/home/michaell/projects/functions/xgb_test/xgb_test.ipynb) | job | Test one or more classifier models against held-out dataset. | model-test |
-| [xgb-trainer](/home/michaell/projects/functions/xgb_trainer/xgb_trainer.ipynb) | job | train an xgboost model. | model-prep |
->>>>>>> df8961ef
+| [xgb-trainer](xgb_trainer/xgb_trainer.ipynb) | job | train multiple model types using xgboost | training, ml, experimental |