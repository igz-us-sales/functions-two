{
 "cells": [
  {
   "cell_type": "markdown",
   "metadata": {},
   "source": [
    "# Model Server"
   ]
  },
  {
   "cell_type": "code",
   "execution_count": 2,
   "metadata": {},
   "outputs": [],
   "source": [
    "import mlrun"
   ]
  },
  {
   "cell_type": "code",
   "execution_count": 3,
   "metadata": {},
   "outputs": [
    {
     "name": "stdout",
     "output_type": "stream",
     "text": [
      "%nuclio: setting kind to 'serving'\n",
      "%nuclio: setting 'MODEL_CLASS' environment variable\n",
      "%nuclio: setting spec.image to 'mlrun/mlrun'\n"
     ]
    }
   ],
   "source": [
    "%nuclio config kind=\"serving\"\n",
    "%nuclio env MODEL_CLASS=ClassifierModel\n",
    "%nuclio config spec.image = \"mlrun/mlrun\""
   ]
  },
  {
   "cell_type": "code",
   "execution_count": 4,
   "metadata": {},
   "outputs": [],
   "source": [
    "from cloudpickle import load\n",
    "from typing import List\n",
    "from datetime import datetime\n",
    "from sklearn.datasets import load_iris\n",
    "\n",
    "import warnings\n",
    "warnings.filterwarnings('ignore')\n",
    "\n",
    "import os\n",
    "import numpy as np\n",
    "\n",
    "class ClassifierModel(mlrun.runtimes.MLModelServer):\n",
    "    def load(self):\n",
    "        \"\"\"Load model from storage.\"\"\"\n",
    "        model_file, extra_data = self.get_model('.pkl')\n",
    "        self.model = load(open(model_file, 'rb'))\n",
    "\n",
    "    def predict(self, body: dict) -> List:\n",
    "        \"\"\"Generate model predictions from sample.\n",
    "        \n",
    "        :param body : A dict of observations, each of which is an 1-dimensional feature vector.\n",
    "            \n",
    "        Returns model predictions as a `List`, one for each row in the `body` input `List`.\n",
    "        \"\"\"\n",
    "        try:\n",
    "            feats = np.asarray(body['instances'])\n",
    "            result: np.ndarray = self.model.predict(feats)\n",
    "            resp = result.tolist()\n",
    "        except Exception as e:\n",
    "            raise Exception(f\"Failed to predict {e}\")\n",
    "        \n",
    "        return resp"
   ]
  },
  {
   "cell_type": "code",
   "execution_count": 5,
   "metadata": {},
   "outputs": [],
   "source": [
    "# nuclio: end-code"
   ]
  },
  {
   "cell_type": "markdown",
   "metadata": {},
   "source": [
    "# Test models locally and deploy"
   ]
  },
  {
   "cell_type": "markdown",
   "metadata": {},
   "source": [
    "The sklearn-project generated one or more models that will be deployed in the server project `sklearn-servers`"
   ]
  },
  {
   "cell_type": "markdown",
   "metadata": {},
   "source": [
    "### Test locally"
   ]
  },
  {
   "cell_type": "code",
   "execution_count": 6,
   "metadata": {},
   "outputs": [],
   "source": [
    "model = 'https://s3.wasabisys.com/iguazio/models/iris/model.pkl'\n",
    "\n",
    "iris = load_iris()\n",
    "\n",
    "x = iris['data'].tolist()\n",
    "y = iris['target']\n",
    "\n",
    "my_server = ClassifierModel('classifier', model_dir=model)\n",
    "my_server.load()\n",
    "\n",
    "a = my_server.predict({\"instances\": x})\n",
    "assert len(a)==150"
   ]
  },
  {
   "cell_type": "markdown",
   "metadata": {},
   "source": [
    "## Document and save"
   ]
  },
  {
   "cell_type": "code",
   "execution_count": 7,
   "metadata": {},
   "outputs": [],
   "source": [
    "fn = mlrun.new_model_server('model-server', model_class='ClassifierModel')\n",
    "fn.spec.description = \"generic sklearn model server\"\n",
    "fn.metadata.categories = ['serving', 'ml']\n",
    "fn.metadata.labels = {'author': 'yaronh', 'framework': 'sklearn'}\n",
<<<<<<< HEAD
    "#fn.export()"
=======
    "fn.export()"
>>>>>>> 113c3a8d
   ]
  },
  {
   "cell_type": "markdown",
   "metadata": {},
   "source": [
    "##  Deploy server"
   ]
  },
  {
   "cell_type": "code",
   "execution_count": 8,
   "metadata": {},
   "outputs": [
    {
     "name": "stdout",
     "output_type": "stream",
     "text": [
      "> 2020-12-06 11:26:41,000 [info] Starting remote function deploy\n",
      "2020-12-06 11:26:41  (info) Deploying function\n",
      "2020-12-06 11:26:41  (info) Building\n",
      "2020-12-06 11:26:41  (info) Staging files and preparing base images\n",
      "2020-12-06 11:26:41  (info) Building processor image\n",
      "2020-12-06 11:28:28  (info) Build complete\n",
      "2020-12-06 11:28:34  (info) Function deploy complete\n",
      "> 2020-12-06 11:28:35,076 [info] function deployed, address=default-tenant.app.yh210.iguazio-cd2.com:31804\n"
     ]
    }
   ],
   "source": [
    "import mlrun\n",
    "user_name = os.getenv(\"V3IO_USER_NAME\")\n",
    "artifact_path = mlrun.set_environment(api_path = 'http://mlrun-api:8080',\n",
    "                                      artifact_path = os.path.abspath('./'))\n",
    "fn.apply(mlrun.mount_v3io())\n",
    "fn.set_envs({'SERVING_MODEL_iris_dataset_v1': model,\n",
    "             'INFERENCE_STREAM': 'users/{}/tststream'.format(user_name)})\n",
    "\n",
    "address = fn.deploy(project='sk-project')"
   ]
  },
  {
   "cell_type": "markdown",
   "metadata": {},
   "source": [
    "##  Test server"
   ]
  },
  {
   "cell_type": "code",
   "execution_count": 9,
   "metadata": {},
   "outputs": [
    {
     "name": "stdout",
     "output_type": "stream",
     "text": [
      "[0, 2]"
     ]
    }
   ],
   "source": [
    "predict_url = address+\"/iris_dataset_v1/predict\"\n",
    "my_data = '''{\"instances\":[[5.1, 3.5, 1.4, 0.2],[7.7, 3.8, 6.7, 2.2]]}'''\n",
    "!curl {predict_url} -d '{my_data}'"
   ]
  },
  {
   "cell_type": "code",
   "execution_count": null,
   "metadata": {},
   "outputs": [],
   "source": []
  }
 ],
 "metadata": {
  "kernelspec": {
   "display_name": "Python 3",
   "language": "python",
   "name": "python3"
  },
  "language_info": {
   "codemirror_mode": {
    "name": "ipython",
    "version": 3
   },
   "file_extension": ".py",
   "mimetype": "text/x-python",
   "name": "python",
   "nbconvert_exporter": "python",
   "pygments_lexer": "ipython3",
   "version": "3.7.6"
  }
 },
 "nbformat": 4,
 "nbformat_minor": 4
}<|MERGE_RESOLUTION|>--- conflicted
+++ resolved
@@ -144,11 +144,7 @@
     "fn.spec.description = \"generic sklearn model server\"\n",
     "fn.metadata.categories = ['serving', 'ml']\n",
     "fn.metadata.labels = {'author': 'yaronh', 'framework': 'sklearn'}\n",
-<<<<<<< HEAD
-    "#fn.export()"
-=======
     "fn.export()"
->>>>>>> 113c3a8d
    ]
   },
   {
