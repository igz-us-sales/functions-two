--- conflicted
+++ resolved
@@ -1,26 +1,59 @@
-name: CI
+name: Test functions, build marketplace
 
 on:
   pull_request:
     branches:
-    - development
-    - '[0-9]+.[0-9]+.x'
+      - "*"
 
-  # Run CI also on push to master
   push:
     branches:
-    - master
+      - development
+      - master
 
 jobs:
-  tests:
-    name: Run tests
+#  tests:
+#    name: Run tests
+#    runs-on: ubuntu-latest
+#    steps:
+#      # Source
+#      - name: Checkout current repo
+#        uses: actions/checkout@v2
+#        with:
+#          path: functions
+#      # Install python
+#      - name: Install python
+#        uses: actions/setup-python@v2
+#        with:
+#          python-version: 3.7
+#      # Install dependencies
+#      - uses: actions/cache@v1
+#        id: cache
+#        with:
+#          path: ~/.cache/pip
+#          key: ${{ runner.os }}-pip-${{ hashFiles('functions/requirements.txt') }}
+#          restore-keys: |
+#            ${{ runner.os }}-pip-
+#      - name: Install requirements
+#        run: |
+#          pip install --upgrade pip
+#          pip install -r functions/requirements.txt
+#      - name: Run item validation
+#        run: python functions/functions.py test-suite -r functions -s items
+#      - name: Run py tests
+#        run: python functions/functions.py test-suite -r functions -s py
+#      - name: Run ipynb tests
+#        run: python functions/functions.py test-suite -r functions -s ipynb
+#      - name: Clean
+#        run: |
+#          rm -rf functions
+
+  build-marketplace:
+    name: Build marketplace
+    if: github.repository == 'mlrun/functions' && github.event_name != 'pull_request'
     runs-on: ubuntu-latest
+#    needs: tests
+
     steps:
-<<<<<<< HEAD
-    - uses: actions/checkout@v2
-    - name: Install Python dependencies
-      uses: py-actions/py-dependency-install@v2
-=======
       - name: Get branch name
         id: branch
         run: echo "::set-output name=branch::$(echo ${GITHUB_REF#refs/heads/})"
@@ -81,12 +114,9 @@
 
           # https://stackoverflow.com/questions/64270867/auth-error-trying-to-copy-a-repo-with-github-actions
           git config -l | grep 'http\..*\.extraheader' | cut -d= -f1 | xargs -L1 git config --unset-all
->>>>>>> df8961ef
 
-    - name: Extract git branch
-      id: git_info
-      run: |
-        echo "::set-output name=branch::$(echo ${GITHUB_BASE_REF#refs/heads/})"
+          echo "Pushing [$BRANCH_NAME] to remote [$REMOTE]"
+          git push $REMOTE $BRANCH_NAME
 
-    - name: Run python tests
-      run: make test-py+          echo "Submiting pull request..."
+          gh pr create --title "Marketplace update from $BRANCH_NAME" --body "github-workflow" --base $BASE_BRANCH --head $BRANCH_NAME --repo $BASE_REPO/$REPO_PATH